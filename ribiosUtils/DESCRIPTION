Package: ribiosUtils
Type: Package
Title: Utilities for R native data structures and functions
Version: 1.1-1
Date: 2016-05-25
Author: Jitao David Zhang <jitao_david.zhang@roche.com>, with inputs from
    Clemens Broger, Martin Ebeling, Laura Badi and Roland Schmucki
Maintainer: Jitao David Zhang <jitao_david.zhang@roche.com>
Description: ribiosUtils is a swiss-knife package providing misc utilities.
LinkingTo: ribiosBase
Depends:
<<<<<<< HEAD
    methods, grDevices, stats, utils, ribiosBase
=======
    methods, grDevices, stats, utils
>>>>>>> 11ef2c1d
License: GPL-3
RoxygenNote: 5.0.1<|MERGE_RESOLUTION|>--- conflicted
+++ resolved
@@ -2,17 +2,13 @@
 Type: Package
 Title: Utilities for R native data structures and functions
 Version: 1.1-1
-Date: 2016-05-25
+Date: 2016-05-26
 Author: Jitao David Zhang <jitao_david.zhang@roche.com>, with inputs from
     Clemens Broger, Martin Ebeling, Laura Badi and Roland Schmucki
 Maintainer: Jitao David Zhang <jitao_david.zhang@roche.com>
 Description: ribiosUtils is a swiss-knife package providing misc utilities.
 LinkingTo: ribiosBase
 Depends:
-<<<<<<< HEAD
-    methods, grDevices, stats, utils, ribiosBase
-=======
     methods, grDevices, stats, utils
->>>>>>> 11ef2c1d
 License: GPL-3
 RoxygenNote: 5.0.1