Package: ribiosExpression
Type: Package
Title: Expression analysis component of ribios
Version: 1.0-49
Date: 2017-10-30
Author: Jitao David Zhang <jitao_david.zhang@roche.com>
Maintainer: Jitao David Zhang <jitao_david.zhang@roche.com>
Description: Data structures and functions for expression analysis.
Depends:
    R (>= 2.10),
    methods,
    Biobase
Imports:
    ribiosIO (>= 1.0-18),
    ribiosUtils (>= 1.0-5),
    ribiosPlot,
    Biobase,
    limma,
    rrcov,
    graph,
    ribiosArg
Suggests:
    limma,
    ribiosAnnotation (>= 1.0-8)
License: GPL-3
<<<<<<< HEAD
RoxygenNote: 6.0.1.9000
=======
RoxygenNote: 6.0.1
>>>>>>> 4e8c5812
<|MERGE_RESOLUTION|>--- conflicted
+++ resolved
@@ -23,8 +23,4 @@
     limma,
     ribiosAnnotation (>= 1.0-8)
 License: GPL-3
-<<<<<<< HEAD
-RoxygenNote: 6.0.1.9000
-=======
-RoxygenNote: 6.0.1
->>>>>>> 4e8c5812
+RoxygenNote: 6.0.1